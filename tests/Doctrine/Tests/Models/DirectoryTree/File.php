--- conflicted
+++ resolved
@@ -22,11 +22,7 @@
 
 /**
  * @Entity
-<<<<<<< HEAD
  * @Table(name="`file`")
-=======
- * @Table(name="File_model")
->>>>>>> ec501255
  */
 class File extends AbstractContentItem
 {
