--- conflicted
+++ resolved
@@ -33,17 +33,7 @@
  * Configuration container for all configuration options of Doctrine.
  * It combines all configuration options from DBAL & ORM.
  *
-<<<<<<< HEAD
  * {@internal When adding a new configuration option just write a getter/setter pair. }}
- *
- * @since 2.0
- * @author  Benjamin Eberlei <kontakt@beberlei.de>
- * @author  Guilherme Blanco <guilhermeblanco@hotmail.com>
- * @author  Jonathan Wage <jonwage@gmail.com>
- * @author  Roman Borschel <roman@code-factory.org>
-=======
- * Internal note: When adding a new configuration option just write a getter/setter pair.
->>>>>>> 45ea2942
  */
 class Configuration extends DBALConfiguration
 {
